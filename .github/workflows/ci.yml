--- conflicted
+++ resolved
@@ -10,12 +10,9 @@
       matrix:
         include:
           - php: '8.0'
-<<<<<<< HEAD
-=======
             moodle-branch: 'master'
             database: 'pgsql'
           - php: '7.4'
->>>>>>> d1f0d698
             moodle-branch: 'MOODLE_401_STABLE'
             database: 'pgsql'
           - php: '7.3'
