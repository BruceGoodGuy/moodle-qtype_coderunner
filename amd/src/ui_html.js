// This file is part of Moodle - http://moodle.org/
//
// Moodle is free software: you can redistribute it and/or modify
// it under the terms of the GNU General Public License as published by
// the Free Software Foundation, either version 3 of the License, or
// (at your option) any later version.
//
// Moodle is distributed in the hope that it will be useful,
// but WITHOUT ANY WARRANTY; without even the implied warranty of
// MERCHANTABILITY or FITNESS FOR A PARTICULAR PURPOSE.  See the
// GNU General Public License for more util.details.
//
// You should have received a copy of the GNU General Public License
// along with Moodle.  If not, see <http://www.gnu.org/licenses/>.

/**
 * Implementation of the html_ui user interface plugin. For overall details
 * of the UI plugin architecture, see userinterfacewrapper.js.
 *
 * This plugin replaces the usual textarea answer element with a div
 * containing the author-supplied HTML. The serialisation of that HTML,
 * which is what is essentially copied back into the textarea for submissions
 * as the answer, is a JSON object. The fields of that object are the names
 * of all author-supplied HTML elements with a class 'coderunner-ui-element';
 * all such objects are expected to have a 'name' attribute as well. The
 * associated field values are lists. Each list contains all the values, in
 * document order, of the results of calling the jquery val() method in turn
 * on each of the UI elements with that name.
 * This means that at least input, select and textarea
 * elements are supported. The author is responsible for checking the
 * compatibility of other elements with jquery's val() method.
 *
 * The HTML to use in the answer area must be provided as the contents of
 * the globalextra field in the question authoring form.
 *
 * If any fields of the answer html are to be preloaded, these should be specified
 * in the answer preload with json of the form '{"<fieldName>": "<fieldValueList>",...}'
 * where fieldValueList is a list of all the values to be assigned to the fields
 * with the given name, in document order.
 *
 * To accommodate the possibility of dynamic HTML, any leftover preload values,
 * that is, values that cannot be positioned within the HTML either because
 * there is no field of the required name or because, in the case of a list,
 * there are insufficient elements, are assigned to the data['leftovers']
 * attribute of the outer html div, as a sub-object of the original object.
 * This outer div can be located as the 'closest' (in a jQuery sense)
 * div.qtype-coderunner-html-outer-div. The author-supplied HTML must include
 * JavaScript to make use of the 'leftovers'.
 *
 * As a special case of the serialisation, if all values in the serialisation
 * are either empty strings or a list of empty strings, the serialisation is
 * itself the empty string.
 *
 * @package    qtype
 * @subpackage coderunner
 * @copyright  Richard Lobb, 2018, The University of Canterbury
 * @license    http://www.gnu.org/copyleft/gpl.html GNU GPL v3 or later
 */

define(['jquery'], function($) {

<<<<<<< HEAD
    function HtmlUi(textAreaId, width, height, templateParams) {
        this.textAreaId = textAreaId;
        this.textArea = $(document.getElementById(textAreaId));
        this.html = this.textArea.attr('data-globalextra');
=======
    function HtmlUi(textareaId, width, height, templateParams) {
        this.textArea = $(document.getElementById(textareaId));
        this.html = this.textArea.attr('data-globalextra').replace(/___textareaId___/gm, textareaId);
>>>>>>> 9c229bf9
        this.readOnly = this.textArea.prop('readonly');
        this.templateParams = templateParams;
        this.fail = false;
        this.htmlDiv = null;
        this.htmlDivId = null;
        this.reload();
    }

    HtmlUi.prototype.failed = function() {
        return this.fail;
    };

    // Copy the serialised version of the HTML UI area to the TextArea.
    HtmlUi.prototype.sync = function() {
        var
            serialisation = {},
            name,
            empty = true;

        this.getFields().each(function() {
            var value, type;
            type = $(this).attr('type');
            name = $(this).attr('name');
            if ((type === 'checkbox' || type === 'radio') && !($(this).is(':checked'))) {
                value = '';
            } else {
                value = $(this).val();
            }
            if (serialisation.hasOwnProperty(name)) {
                serialisation[name].push(value);
            } else {
                serialisation[name] = [value];
            }
            if (value !== '') {
                empty = false;
            }
        });
        if (empty) {
            this.textArea.val('');
        } else {
            this.textArea.val(JSON.stringify(serialisation));
        }
    };

    HtmlUi.prototype.getElement = function() {
        return this.htmlDiv;
    };

    HtmlUi.prototype.getFields = function() {
        return $(document.getElementById(this.htmlDivId)).find('.coderunner-ui-element');
    };

    // Set the value of the jQuery field to the given value.
    // If the field is a radio button or a checkbox and its name matches
    // the given value, the checked attribute is set. Otherwise the field's
    // val() function is called to set the value.
    HtmlUi.prototype.setField = function(field, value) {
        if (field.attr('type') === 'checkbox' || field.attr('type') === 'radio') {
            field.prop('checked', field.val() === value);
        } else {
            field.val(value);
        }
    };

    HtmlUi.prototype.reload = function() {
        var
            content = $(this.textArea).val(), // JSON-encoded HTML element settings.
            valuesToLoad,
            values,
            i,
            fields,
            leftOvers,
            outerDivId = 'qtype-coderunner-outer-div-' + this.textAreaId.toString(),
            outerDiv = "<div style='height:fit-content' class='qtype-coderunner-html-outer-div' id='" + outerDivId + "'>";

        this.htmlDiv = $(outerDiv + this.html + "</div>");
        this.htmlDivId = outerDivId;
        this.htmlDiv.data('templateparams', this.templateParams); // For use by scripts embedded in html.
        if (content) {
            try {
                valuesToLoad = JSON.parse(content);
                leftOvers = {};
                for (var name in valuesToLoad) {
                    values = valuesToLoad[name];
                    fields = this.getFields().filter("[name='" + name + "']");
                    leftOvers[name] = [];
                    for (i = 0; i < values.length; i++) {
                        if (i < fields.length) {
                            this.setField($(fields[i]), values[i]);
                        } else {
                            leftOvers[name].push(values[i]);
                        }
                    }
                    if (leftOvers[name].length === 0) {
                        delete leftOvers[name];
                    }
                }

                if (!$.isEmptyObject(leftOvers)) {
                    this.htmlDiv.data('leftovers', leftOvers);
                }

            } catch(e) {
                alert('Failed to initialise HTML UI');
                this.fail = true;
            }
        }
    };

    HtmlUi.prototype.resize = function() {}; // Nothing to see here. Move along please.

    HtmlUi.prototype.hasFocus = function() {
        var  focused = false;
        this.getFields().each(function() {
            if (this === document.activeElement) {
                focused = true;
            }
        });
        return focused;
    };

    // Destroy the HTML UI and serialise the result into the original text area.
    HtmlUi.prototype.destroy = function() {
        this.sync();
        $(this.htmlDiv).remove();
        this.htmlDiv = null;
    };

    return {
        Constructor: HtmlUi
    };
});<|MERGE_RESOLUTION|>--- conflicted
+++ resolved
@@ -59,16 +59,9 @@
 
 define(['jquery'], function($) {
 
-<<<<<<< HEAD
-    function HtmlUi(textAreaId, width, height, templateParams) {
-        this.textAreaId = textAreaId;
-        this.textArea = $(document.getElementById(textAreaId));
-        this.html = this.textArea.attr('data-globalextra');
-=======
     function HtmlUi(textareaId, width, height, templateParams) {
         this.textArea = $(document.getElementById(textareaId));
         this.html = this.textArea.attr('data-globalextra').replace(/___textareaId___/gm, textareaId);
->>>>>>> 9c229bf9
         this.readOnly = this.textArea.prop('readonly');
         this.templateParams = templateParams;
         this.fail = false;
