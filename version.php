--- conflicted
+++ resolved
@@ -22,11 +22,7 @@
 
 defined('MOODLE_INTERNAL') || die();
 
-<<<<<<< HEAD
 $plugin->version  = 2022111600;
-=======
-$plugin->version  = 2022110900;
->>>>>>> a9c338f5
 $plugin->requires = 2022041900;
 $plugin->cron = 0;
 $plugin->component = 'qtype_coderunner';
