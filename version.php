<?php
// This file is part of CodeRunner - http://coderunner.org.nz/
//
// CodeRunner is free software: you can redistribute it and/or modify
// it under the terms of the GNU General Public License as published by
// the Free Software Foundation, either version 3 of the License, or
// (at your option) any later version.
//
// CodeRunner is distributed in the hope that it will be useful,
// but WITHOUT ANY WARRANTY; without even the implied warranty of
// MERCHANTABILITY or FITNESS FOR A PARTICULAR PURPOSE.  See the
// GNU General Public License for more details.
//
// You should have received a copy of the GNU General Public License
// along with CodeRunner.  If not, see <http://www.gnu.org/licenses/>.

/**
 * @package   qtype_coderunner
 * @copyright Richard Lobb, The University of Canterbury, New Zealand.
 * @license   http://www.gnu.org/copyleft/gpl.html GNU GPL v3 or later
 */

defined('MOODLE_INTERNAL') || die();

<<<<<<< HEAD
$plugin->version  = 2017120900;
=======
$plugin->version  = 2018020100;
>>>>>>> 0cfa6a29
$plugin->requires = 2015051100;
$plugin->cron = 0;
$plugin->component = 'qtype_coderunner';
$plugin->maturity = MATURITY_STABLE;
<<<<<<< HEAD
$plugin->release = '3.2.3';
=======
$plugin->release = '3.3.0';
>>>>>>> 0cfa6a29

$plugin->dependencies = array(
    'qbehaviour_adaptive_adapted_for_coderunner' => 2017052600
);
<|MERGE_RESOLUTION|>--- conflicted
+++ resolved
@@ -22,20 +22,12 @@
 
 defined('MOODLE_INTERNAL') || die();
 
-<<<<<<< HEAD
-$plugin->version  = 2017120900;
-=======
-$plugin->version  = 2018020100;
->>>>>>> 0cfa6a29
+$plugin->version  = 2018021800;
 $plugin->requires = 2015051100;
 $plugin->cron = 0;
 $plugin->component = 'qtype_coderunner';
 $plugin->maturity = MATURITY_STABLE;
-<<<<<<< HEAD
-$plugin->release = '3.2.3';
-=======
 $plugin->release = '3.3.0';
->>>>>>> 0cfa6a29
 
 $plugin->dependencies = array(
     'qbehaviour_adaptive_adapted_for_coderunner' => 2017052600
