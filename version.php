--- conflicted
+++ resolved
@@ -22,20 +22,12 @@
 
 defined('MOODLE_INTERNAL') || die();
 
-<<<<<<< HEAD
-$plugin->version  = 2023013002;
-=======
 $plugin->version  = 2023083100;
->>>>>>> 18fb4569
 $plugin->requires = 2022041900;
 $plugin->cron = 0;
 $plugin->component = 'qtype_coderunner';
 $plugin->maturity = MATURITY_STABLE;
-<<<<<<< HEAD
-$plugin->release = '5.2.0';
-=======
 $plugin->release = '5.2.1';
->>>>>>> 18fb4569
 
 $plugin->dependencies = array(
     'qbehaviour_adaptive_adapted_for_coderunner' => 2021112300
