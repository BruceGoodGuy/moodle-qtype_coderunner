--- conflicted
+++ resolved
@@ -326,44 +326,44 @@
     <globalextra></globalextra>
     <useace>1</useace>
     <resultcolumns></resultcolumns>
-    <template><![CDATA[import json
-
-student_answer = """{{ STUDENT_ANSWER | e('py') }}"""
-SEPARATOR = "#<ab@17943918#@>#"
-
-error_count = 0
-def error(s):
-    global error_count
-    print(s)
-    error_count += 1
-
-try:
-    graph_rep = json.loads(student_answer)
-    node_id_to_name_map = {}
-    for i, node in enumerate(graph_rep['nodes']):
-        name_stripped = node[0].strip()
-        node_id_to_name_map[i] = name_stripped if name_stripped != '' else ('#' + str(i))
-    #print("Nodes:", nodes)
-    edges = graph_rep['edges']
-    #print("Edges:", edges)
-    graph = {}
-    for node_id, node_name in sorted(node_id_to_name_map.items()):
-        edges = []
-        for id0, id1, edge_label, *loc in graph_rep['edges']:
-            if id0 == node_id:
-                edges.append((node_id_to_name_map[id1], edge_label.strip()))
-        edges.sort()
-        graph[node_name] = edges
-
-except json.JSONDecodeError as e:
-    raise Exception("Oops. Illegal graph received (exception {}). Please report (unless you did something silly yourself)".format(e))
-
-{% for TEST in TESTCASES %}
-{{ TEST.testcode }}
-{{ TEST.extra }}
-{% if not loop.last %}
-print(SEPARATOR)
-{% endif %}
+    <template><![CDATA[import json
+
+student_answer = """{{ STUDENT_ANSWER | e('py') }}"""
+SEPARATOR = "#<ab@17943918#@>#"
+
+error_count = 0
+def error(s):
+    global error_count
+    print(s)
+    error_count += 1
+
+try:
+    graph_rep = json.loads(student_answer)
+    node_id_to_name_map = {}
+    for i, node in enumerate(graph_rep['nodes']):
+        name_stripped = node[0].strip()
+        node_id_to_name_map[i] = name_stripped if name_stripped != '' else ('#' + str(i))
+    #print("Nodes:", nodes)
+    edges = graph_rep['edges']
+    #print("Edges:", edges)
+    graph = {}
+    for node_id, node_name in sorted(node_id_to_name_map.items()):
+        edges = []
+        for id0, id1, edge_label, *loc in graph_rep['edges']:
+            if id0 == node_id:
+                edges.append((node_id_to_name_map[id1], edge_label.strip()))
+        edges.sort()
+        graph[node_name] = edges
+
+except json.JSONDecodeError as e:
+    raise Exception("Oops. Illegal graph received (exception {}). Please report (unless you did something silly yourself)".format(e))
+
+{% for TEST in TESTCASES %}
+{{ TEST.testcode }}
+{{ TEST.extra }}
+{% if not loop.last %}
+print(SEPARATOR)
+{% endif %}
 {% endfor %}]]></template>
     <iscombinatortemplate>1</iscombinatortemplate>
     <allowmultiplestdins>0</allowmultiplestdins>
@@ -642,912 +642,6 @@
     <answerboxcolumns>100</answerboxcolumns>
     <answerpreload></answerpreload>
     <globalextra></globalextra>
-    <useace>1</useace>
-    <resultcolumns></resultcolumns>
-    <template><![CDATA["""The template for a "write a program" question type that accepts answers
-    in C, C++, Java or Python3 according to the value in the language select
-    dropdown menu.
-"""
-
-import subprocess
-import re
-student_answer = """{{ STUDENT_ANSWER | e('py') }}"""
-language = """{{ ANSWER_LANGUAGE | e('py') }}""".lower()
-language_extension_map = {'c':'c', 'cpp':'cpp', 'java':'java', 'python3':'py'}
-
-if language not in language_extension_map.keys():
-    raise Exception('Error in question. Unknown/unexpected language ({})'.format(language))
-
-if language == 'java':
-    # Need to determine public class name in order to name output file. Sigh.
-    # The best I can be bothered to do is to use a regular expression match.
-    match = re.search(r'public\s+class\s+([_a-zA-Z][_a-zA-Z0-9]*)', student_answer, re.DOTALL | re.MULTILINE)
-    if match is None:
-        raise Exception("Unable to determine class name. Does the file include 'public class name'?")
-    classname = match.group(1)
-    filename = classname + '.java'
-else:
-    filename = '__tester__.' + language_extension_map[language]
-
-# Write the student code to a file
-
-with open(filename, "w") as src:
-    print(student_answer, file=src)
-
-# Compile C, C++ and Java
-if language == 'c':
-    cflags = "-std=c99 -Wall -Werror"
-    return_code = subprocess.call("gcc {0} -o __tester__ __tester__.c".format(cflags).split())
-    if return_code != 0:
-        raise Exception("** Compilation failed. Testing aborted **")
-    exec_command = ["./__tester__"]
-elif language == 'cpp':
-    cppflags = "-Wall -Werror"
-    return_code = subprocess.call("g++ {0} -o __tester__ __tester__.cpp".format(cppflags).split())
-    if return_code != 0:
-        raise Exception("** Compilation failed. Testing aborted **")
-    exec_command = ["./__tester__"]
-elif language == 'java':
-    return_code = subprocess.call(['javac', "-J-Xss64m", "-J-Xmx4g", filename])
-    if return_code != 0:
-        raise Exception("** Compilation failed. Testing aborted **")
-    exec_command = ["java", "-Xss16m", "-Xmx500m", classname]
-else: # Python doesn't need a compile phase
-    exec_command = ["python3", "./__tester__.py"]
-
-# Now run the code. Since this is a per-test template,
-# stdin is already set up for the stdin text specified in the test case,
-# so we can run the compiled program directly.
-
-try:
-    output = subprocess.check_output(exec_command, universal_newlines=True)
-    print(output)
-except subprocess.CalledProcessError as e:
-    if e.returncode > 0:
-        # Ignore non-zero positive return codes
-        if e.output:
-            print(e.output)
-    else:
-        # But negative return codes are signals - abort
-        if e.output:
-            print(e.output, file=sys.stderr)
-        if e.returncode < 0:
-            print("Task failed with signal", -e.returncode, file=sys.stderr)
-        print("** Further testing aborted **", file=sys.stderr)]]></template>
-    <iscombinatortemplate>0</iscombinatortemplate>
-    <allowmultiplestdins>0</allowmultiplestdins>
-    <answer></answer>
-    <validateonsave>0</validateonsave>
-    <testsplitterre></testsplitterre>
-    <language>python3</language>
-    <acelang>c,cpp,java,python3</acelang>
-    <sandbox></sandbox>
-    <grader>EqualityGrader</grader>
-    <cputimelimitsecs></cputimelimitsecs>
-    <memlimitmb>16000</memlimitmb>
-    <sandboxparams><![CDATA[{"numprocs": 50}]]></sandboxparams>
-    <templateparams></templateparams>
-    <hoisttemplateparams>0</hoisttemplateparams>
-    <extractcodefromjson>1</extractcodefromjson>
-    <templateparamslang>twig</templateparamslang>
-    <templateparamsevalpertry>0</templateparamsevalpertry>
-    <templateparamsevald></templateparamsevald>
-    <twigall>0</twigall>
-    <uiplugin>ace</uiplugin>
-    <uiparameters></uiparameters>
-    <attachments>0</attachments>
-    <attachmentsrequired>0</attachmentsrequired>
-    <maxfilesize>0</maxfilesize>
-    <filenamesregex></filenamesregex>
-    <filenamesexplain></filenamesexplain>
-    <displayfeedback>0</displayfeedback>
-    <giveupallowed>0</giveupallowed>
-    <prototypeextra></prototypeextra>
-    <testcases>
-    </testcases>
-  </question>
-
-<!-- question: 37498  -->
-  <question type="coderunner">
-    <name>
-      <text>BUILT_IN_PROTOTYPE_octave_function</text>
-    </name>
-    <questiontext format="html">
-      <text>Built-in prototypes are documented in the language strings.</text>
-    </questiontext>
-    <generalfeedback format="html">
-      <text></text>
-    </generalfeedback>
-    <defaultgrade>1.0000000</defaultgrade>
-    <penalty>0.0000000</penalty>
-    <hidden>0</hidden>
-    <idnumber></idnumber>
-    <coderunnertype>octave_function</coderunnertype>
-    <prototypetype>1</prototypetype>
-    <allornothing>1</allornothing>
-    <penaltyregime>33.3, 66.7, ...</penaltyregime>
-    <precheck>0</precheck>
-    <hidecheck>0</hidecheck>
-    <showsource>0</showsource>
-    <answerboxlines>18</answerboxlines>
-    <answerboxcolumns>100</answerboxcolumns>
-    <answerpreload></answerpreload>
-    <globalextra></globalextra>
-    <useace>1</useace>
-    <resultcolumns></resultcolumns>
-    <template><![CDATA[1; % Dummy statement to make a script
-{{ STUDENT_ANSWER }}
-
-format free
-
-{% for TEST in TESTCASES %}
-{{ TEST.testcode }};
-{% if not loop.last %}
-disp('#<ab@17943918#@>#');
-{% endif %}
-{% endfor %}
-]]></template>
-    <iscombinatortemplate>1</iscombinatortemplate>
-    <allowmultiplestdins>0</allowmultiplestdins>
-    <answer></answer>
-    <validateonsave>0</validateonsave>
-    <testsplitterre><![CDATA[|#<ab@17943918#@>#\n|ms]]></testsplitterre>
-    <language>octave</language>
-    <acelang></acelang>
-    <sandbox></sandbox>
-    <grader>EqualityGrader</grader>
-    <cputimelimitsecs>3</cputimelimitsecs>
-    <memlimitmb>1000</memlimitmb>
-    <sandboxparams><![CDATA[{"sourcefilename": "prog"}]]></sandboxparams>
-    <templateparams></templateparams>
-    <hoisttemplateparams>0</hoisttemplateparams>
-    <extractcodefromjson>1</extractcodefromjson>
-    <templateparamslang>twig</templateparamslang>
-    <templateparamsevalpertry>0</templateparamsevalpertry>
-    <templateparamsevald></templateparamsevald>
-    <twigall>0</twigall>
-    <uiplugin>ace</uiplugin>
-    <uiparameters></uiparameters>
-    <attachments>0</attachments>
-    <attachmentsrequired>0</attachmentsrequired>
-    <maxfilesize>0</maxfilesize>
-    <filenamesregex></filenamesregex>
-    <filenamesexplain></filenamesexplain>
-    <displayfeedback>0</displayfeedback>
-    <giveupallowed>0</giveupallowed>
-    <prototypeextra></prototypeextra>
-    <testcases>
-    </testcases>
-  </question>
-
-<!-- question: 37499  -->
-  <question type="coderunner">
-    <name>
-      <text>BUILT_IN_PROTOTYPE_pascal_function</text>
-    </name>
-    <questiontext format="html">
-      <text>Built-in prototypes are documented in the language strings.</text>
-    </questiontext>
-    <generalfeedback format="html">
-      <text></text>
-    </generalfeedback>
-    <defaultgrade>1.0000000</defaultgrade>
-    <penalty>0.0000000</penalty>
-    <hidden>0</hidden>
-    <idnumber></idnumber>
-    <coderunnertype>pascal_function</coderunnertype>
-    <prototypetype>1</prototypetype>
-    <allornothing>1</allornothing>
-    <penaltyregime>33.3, 66.7, ...</penaltyregime>
-    <precheck>0</precheck>
-    <hidecheck>0</hidecheck>
-    <showsource>0</showsource>
-    <answerboxlines>18</answerboxlines>
-    <answerboxcolumns>100</answerboxcolumns>
-    <answerpreload></answerpreload>
-    <globalextra></globalextra>
-    <useace>1</useace>
-    <resultcolumns></resultcolumns>
-    <template>{{ STUDENT_ANSWER }}
-
-begin
-    {{ TEST.testcode }};
-end.
-</template>
-    <iscombinatortemplate>0</iscombinatortemplate>
-    <allowmultiplestdins>0</allowmultiplestdins>
-    <answer></answer>
-    <validateonsave>0</validateonsave>
-    <testsplitterre><![CDATA[|#<ab@17943918#@>#\n|ms]]></testsplitterre>
-    <language>pascal</language>
-    <acelang></acelang>
-    <sandbox></sandbox>
-    <grader>EqualityGrader</grader>
-    <cputimelimitsecs></cputimelimitsecs>
-    <memlimitmb></memlimitmb>
-    <sandboxparams></sandboxparams>
-    <templateparams></templateparams>
-    <hoisttemplateparams>0</hoisttemplateparams>
-    <extractcodefromjson>1</extractcodefromjson>
-    <templateparamslang>twig</templateparamslang>
-    <templateparamsevalpertry>0</templateparamsevalpertry>
-    <templateparamsevald></templateparamsevald>
-    <twigall>0</twigall>
-    <uiplugin>ace</uiplugin>
-    <uiparameters></uiparameters>
-    <attachments>0</attachments>
-    <attachmentsrequired>0</attachmentsrequired>
-    <maxfilesize>0</maxfilesize>
-    <filenamesregex></filenamesregex>
-    <filenamesexplain></filenamesexplain>
-    <displayfeedback>0</displayfeedback>
-    <giveupallowed>0</giveupallowed>
-    <prototypeextra></prototypeextra>
-    <testcases>
-    </testcases>
-  </question>
-
-<!-- question: 37500  -->
-  <question type="coderunner">
-    <name>
-      <text>BUILT_IN_PROTOTYPE_pascal_program</text>
-    </name>
-    <questiontext format="html">
-      <text>Built-in prototypes are documented in the language strings.</text>
-    </questiontext>
-    <generalfeedback format="html">
-      <text></text>
-    </generalfeedback>
-    <defaultgrade>1.0000000</defaultgrade>
-    <penalty>0.0000000</penalty>
-    <hidden>0</hidden>
-    <idnumber></idnumber>
-    <coderunnertype>pascal_program</coderunnertype>
-    <prototypetype>1</prototypetype>
-    <allornothing>1</allornothing>
-    <penaltyregime>33.3, 66.7, ...</penaltyregime>
-    <precheck>0</precheck>
-    <hidecheck>0</hidecheck>
-    <showsource>0</showsource>
-    <answerboxlines>18</answerboxlines>
-    <answerboxcolumns>100</answerboxcolumns>
-    <answerpreload></answerpreload>
-    <globalextra></globalextra>
-    <useace>1</useace>
-    <resultcolumns></resultcolumns>
-    <template>{{ STUDENT_ANSWER }}</template>
-    <iscombinatortemplate>0</iscombinatortemplate>
-    <allowmultiplestdins>0</allowmultiplestdins>
-    <answer></answer>
-    <validateonsave>0</validateonsave>
-    <testsplitterre></testsplitterre>
-    <language>pascal</language>
-    <acelang></acelang>
-    <sandbox></sandbox>
-    <grader>EqualityGrader</grader>
-    <cputimelimitsecs></cputimelimitsecs>
-    <memlimitmb></memlimitmb>
-    <sandboxparams></sandboxparams>
-    <templateparams></templateparams>
-    <hoisttemplateparams>0</hoisttemplateparams>
-    <extractcodefromjson>1</extractcodefromjson>
-    <templateparamslang>twig</templateparamslang>
-    <templateparamsevalpertry>0</templateparamsevalpertry>
-    <templateparamsevald></templateparamsevald>
-    <twigall>0</twigall>
-    <uiplugin>ace</uiplugin>
-    <uiparameters></uiparameters>
-    <attachments>0</attachments>
-    <attachmentsrequired>0</attachmentsrequired>
-    <maxfilesize>0</maxfilesize>
-    <filenamesregex></filenamesregex>
-    <filenamesexplain></filenamesexplain>
-    <displayfeedback>0</displayfeedback>
-    <giveupallowed>0</giveupallowed>
-    <prototypeextra></prototypeextra>
-    <testcases>
-    </testcases>
-  </question>
-
-<!-- question: 37501  -->
-  <question type="coderunner">
-    <name>
-      <text>BUILT_IN_PROTOTYPE_php</text>
-    </name>
-    <questiontext format="html">
-      <text>Built-in prototypes are documented in the language strings.</text>
-    </questiontext>
-    <generalfeedback format="html">
-      <text></text>
-    </generalfeedback>
-    <defaultgrade>1.0000000</defaultgrade>
-    <penalty>0.0000000</penalty>
-    <hidden>0</hidden>
-    <idnumber></idnumber>
-    <coderunnertype>php</coderunnertype>
-    <prototypetype>1</prototypetype>
-    <allornothing>1</allornothing>
-    <penaltyregime>33.3, 66.7, ...</penaltyregime>
-    <precheck>0</precheck>
-    <hidecheck>0</hidecheck>
-    <showsource>0</showsource>
-    <answerboxlines>18</answerboxlines>
-    <answerboxcolumns>100</answerboxcolumns>
-    <answerpreload></answerpreload>
-    <globalextra></globalextra>
-    <useace>1</useace>
-    <resultcolumns></resultcolumns>
-    <template><![CDATA[{{ STUDENT_ANSWER }}
-
-define('SEPARATOR', "#<ab@17943918#@>#\n");
-
-{% for TEST in TESTCASES %}
-{{ TEST.testcode }};
-{% if not loop.last %}
-echo SEPARATOR;
-{% endif %}
-{% endfor %}]]></template>
-    <iscombinatortemplate>1</iscombinatortemplate>
-    <allowmultiplestdins>0</allowmultiplestdins>
-    <answer></answer>
-    <validateonsave>0</validateonsave>
-    <testsplitterre><![CDATA[|#<ab@17943918#@>#\n|ms]]></testsplitterre>
-    <language>php</language>
-    <acelang></acelang>
-    <sandbox></sandbox>
-    <grader>EqualityGrader</grader>
-    <cputimelimitsecs></cputimelimitsecs>
-    <memlimitmb>500000</memlimitmb>
-    <sandboxparams></sandboxparams>
-    <templateparams></templateparams>
-    <hoisttemplateparams>0</hoisttemplateparams>
-    <extractcodefromjson>1</extractcodefromjson>
-    <templateparamslang>twig</templateparamslang>
-    <templateparamsevalpertry>0</templateparamsevalpertry>
-    <templateparamsevald></templateparamsevald>
-    <twigall>0</twigall>
-    <uiplugin>ace</uiplugin>
-    <uiparameters></uiparameters>
-    <attachments>0</attachments>
-    <attachmentsrequired>0</attachmentsrequired>
-    <maxfilesize>0</maxfilesize>
-    <filenamesregex></filenamesregex>
-    <filenamesexplain></filenamesexplain>
-    <displayfeedback>0</displayfeedback>
-    <giveupallowed>0</giveupallowed>
-    <prototypeextra></prototypeextra>
-    <testcases>
-    </testcases>
-  </question>
-
-<!-- question: 37502  -->
-  <question type="coderunner">
-    <name>
-      <text>BUILT_IN_PROTOTYPE_python2</text>
-    </name>
-    <questiontext format="html">
-      <text>Built-in prototypes are documented in the language strings.</text>
-    </questiontext>
-    <generalfeedback format="html">
-      <text></text>
-    </generalfeedback>
-    <defaultgrade>1.0000000</defaultgrade>
-    <penalty>0.0000000</penalty>
-    <hidden>0</hidden>
-    <idnumber></idnumber>
-    <coderunnertype>python2</coderunnertype>
-    <prototypetype>1</prototypetype>
-    <allornothing>1</allornothing>
-    <penaltyregime>33.3, 66.7, ...</penaltyregime>
-    <precheck>0</precheck>
-    <hidecheck>0</hidecheck>
-    <showsource>0</showsource>
-    <answerboxlines>18</answerboxlines>
-    <answerboxcolumns>100</answerboxcolumns>
-    <answerpreload></answerpreload>
-    <globalextra></globalextra>
-    <useace>1</useace>
-    <resultcolumns></resultcolumns>
-    <template><![CDATA[{{ STUDENT_ANSWER }}
-
-__student_answer__ = """{{ STUDENT_ANSWER | e('py') }}"""
-
-SEPARATOR = "#<ab@17943918#@>#"
-
-{% for TEST in TESTCASES %}
-{{ TEST.testcode }}
-{% if not loop.last %}
-print(SEPARATOR)
-{% endif %}
-{% endfor %}]]></template>
-    <iscombinatortemplate>1</iscombinatortemplate>
-    <allowmultiplestdins>0</allowmultiplestdins>
-    <answer></answer>
-    <validateonsave>0</validateonsave>
-    <testsplitterre><![CDATA[|#<ab@17943918#@>#\n|ms]]></testsplitterre>
-    <language>python2</language>
-    <acelang></acelang>
-    <sandbox></sandbox>
-    <grader>EqualityGrader</grader>
-    <cputimelimitsecs></cputimelimitsecs>
-    <memlimitmb></memlimitmb>
-    <sandboxparams></sandboxparams>
-    <templateparams></templateparams>
-    <hoisttemplateparams>0</hoisttemplateparams>
-    <extractcodefromjson>1</extractcodefromjson>
-    <templateparamslang>twig</templateparamslang>
-    <templateparamsevalpertry>0</templateparamsevalpertry>
-    <templateparamsevald></templateparamsevald>
-    <twigall>0</twigall>
-    <uiplugin>ace</uiplugin>
-    <uiparameters></uiparameters>
-    <attachments>0</attachments>
-    <attachmentsrequired>0</attachmentsrequired>
-    <maxfilesize>0</maxfilesize>
-    <filenamesregex></filenamesregex>
-    <filenamesexplain></filenamesexplain>
-    <displayfeedback>0</displayfeedback>
-    <giveupallowed>0</giveupallowed>
-    <prototypeextra></prototypeextra>
-    <testcases>
-    </testcases>
-  </question>
-
-<!-- question: 37503  -->
-  <question type="coderunner">
-    <name>
-      <text>BUILT_IN_PROTOTYPE_python3</text>
-    </name>
-    <questiontext format="html">
-      <text>Built-in prototypes are documented in the language strings.</text>
-    </questiontext>
-    <generalfeedback format="html">
-      <text></text>
-    </generalfeedback>
-    <defaultgrade>1.0000000</defaultgrade>
-    <penalty>0.0000000</penalty>
-    <hidden>0</hidden>
-    <idnumber></idnumber>
-    <coderunnertype>python3</coderunnertype>
-    <prototypetype>1</prototypetype>
-    <allornothing>1</allornothing>
-    <penaltyregime>33.3, 66.7, ...</penaltyregime>
-    <precheck>0</precheck>
-    <hidecheck>0</hidecheck>
-    <showsource>0</showsource>
-    <answerboxlines>18</answerboxlines>
-    <answerboxcolumns>100</answerboxcolumns>
-    <answerpreload></answerpreload>
-    <globalextra></globalextra>
-    <useace>1</useace>
-    <resultcolumns></resultcolumns>
-    <template><![CDATA[{{ STUDENT_ANSWER }}
-
-__student_answer__ = """{{ STUDENT_ANSWER | e('py') }}"""
-
-SEPARATOR = "#<ab@17943918#@>#"
-
-{% for TEST in TESTCASES %}
-{{ TEST.testcode }}
-{% if not loop.last %}
-print(SEPARATOR)
-{% endif %}
-{% endfor %}]]></template>
-    <iscombinatortemplate>1</iscombinatortemplate>
-    <allowmultiplestdins>0</allowmultiplestdins>
-    <answer></answer>
-    <validateonsave>0</validateonsave>
-    <testsplitterre><![CDATA[|#<ab@17943918#@>#\n|ms]]></testsplitterre>
-    <language>python3</language>
-    <acelang></acelang>
-    <sandbox></sandbox>
-    <grader>EqualityGrader</grader>
-    <cputimelimitsecs></cputimelimitsecs>
-    <memlimitmb></memlimitmb>
-    <sandboxparams></sandboxparams>
-    <templateparams></templateparams>
-    <hoisttemplateparams>0</hoisttemplateparams>
-    <extractcodefromjson>1</extractcodefromjson>
-    <templateparamslang>twig</templateparamslang>
-    <templateparamsevalpertry>0</templateparamsevalpertry>
-    <templateparamsevald></templateparamsevald>
-    <twigall>0</twigall>
-    <uiplugin>ace</uiplugin>
-    <uiparameters></uiparameters>
-    <attachments>0</attachments>
-    <attachmentsrequired>0</attachmentsrequired>
-    <maxfilesize>0</maxfilesize>
-    <filenamesregex></filenamesregex>
-    <filenamesexplain></filenamesexplain>
-    <displayfeedback>0</displayfeedback>
-    <giveupallowed>0</giveupallowed>
-    <prototypeextra></prototypeextra>
-    <testcases>
-    </testcases>
-  </question>
-
-<!-- question: 37504  -->
-  <question type="coderunner">
-    <name>
-      <text>BUILT_IN_PROTOTYPE_sql</text>
-    </name>
-    <questiontext format="html">
-      <text>Built-in prototypes are documented in the language strings.</text>
-    </questiontext>
-    <generalfeedback format="html">
-      <text></text>
-    </generalfeedback>
-    <defaultgrade>1.0000000</defaultgrade>
-    <penalty>0.0000000</penalty>
-    <hidden>0</hidden>
-    <idnumber></idnumber>
-    <coderunnertype>sql</coderunnertype>
-    <prototypetype>1</prototypetype>
-    <allornothing>1</allornothing>
-    <penaltyregime>10, 20, ...</penaltyregime>
-    <precheck>0</precheck>
-    <hidecheck>0</hidecheck>
-    <showsource>0</showsource>
-    <answerboxlines>18</answerboxlines>
-    <answerboxcolumns>100</answerboxcolumns>
-    <answerpreload></answerpreload>
-    <globalextra></globalextra>
-    <useace>1</useace>
-    <resultcolumns></resultcolumns>
-    <template><![CDATA[import subprocess, os, shutil
-
-# Use Twig to get students answer and the columnwidth template parameter
-student_answer = """{{ STUDENT_ANSWER | e('py') }}""".rstrip()
-column_widths = []
-{% for width in QUESTION.parameters.columnwidths %}
-column_widths.append({{width}})
-{% endfor %}
-
-if not student_answer.endswith(';'):
-    student_answer = student_answer + ';'
-db_files = [fname for fname in os.listdir() if fname.endswith('.db')]
-if len(db_files) == 0:
-    raise Exception("No DB files found!")
-elif len(db_files) == 1:
-    db_working = db_files[0][:-3]  # Strip .db extension
-else:
-    raise Exception("Multiple DB files not implemented yet, sorry!")
-
-SEPARATOR = "#<ab@17943918#@>#"
-controls = [".mode column", ".headers on"]
-if column_widths: # Add column width specifiers if given
-    controls.append(".width " + ' '.join(str(width) for width in column_widths))
-prelude = '\n'.join(controls) + '\n'
-
-{% for TEST in TESTCASES %}
-shutil.copyfile(db_files[0], db_working)  # Copy clean writeable db file
-testcode = """{{ TEST.testcode | e('py') }}"""
-extra = """{{ TEST.extra | e('py') }}"""
-code_to_run = '\n'.join([prelude, extra, student_answer, testcode])
-with open('commands', 'w') as sqlite_commands:
-    sqlite_commands.write(code_to_run)
-
-with open('commands') as cmd_input:
-    text_input = cmd_input.read()
-    try:
-        output = subprocess.check_output(['sqlite3', db_working], input=text_input,
-                 universal_newlines=True)
-        print(output)
-    except Exception as e:
-        raise Exception("sqlite3 error: " + str(e))
-
-{% if not loop.last %}
-print(SEPARATOR)
-{% endif %}
-{% endfor %}]]></template>
-    <iscombinatortemplate>1</iscombinatortemplate>
-    <allowmultiplestdins>0</allowmultiplestdins>
-    <answer></answer>
-    <validateonsave>0</validateonsave>
-    <testsplitterre><![CDATA[|#<ab@17943918#@>#\n|ms]]></testsplitterre>
-    <language>python3</language>
-    <acelang>sql</acelang>
-    <sandbox></sandbox>
-    <grader>EqualityGrader</grader>
-    <cputimelimitsecs></cputimelimitsecs>
-    <memlimitmb>500</memlimitmb>
-    <sandboxparams></sandboxparams>
-    <templateparams></templateparams>
-    <hoisttemplateparams>0</hoisttemplateparams>
-    <extractcodefromjson>1</extractcodefromjson>
-    <templateparamslang>twig</templateparamslang>
-    <templateparamsevalpertry>0</templateparamsevalpertry>
-    <templateparamsevald></templateparamsevald>
-    <twigall>0</twigall>
-    <uiplugin>ace</uiplugin>
-    <uiparameters></uiparameters>
-    <attachments>0</attachments>
-    <attachmentsrequired>0</attachmentsrequired>
-    <maxfilesize>0</maxfilesize>
-    <filenamesregex></filenamesregex>
-    <filenamesexplain></filenamesexplain>
-    <displayfeedback>0</displayfeedback>
-    <giveupallowed>0</giveupallowed>
-    <prototypeextra></prototypeextra>
-    <testcases>
-    </testcases>
-  </question>
-
-<!-- question: 37526  -->
-  <question type="coderunner">
-    <name>
-      <text>BUILT_IN_PROTOTYPE_undirected_graph</text>
-    </name>
-    <questiontext format="html">
-      <text><![CDATA[<p>Built-in prototypes are documented in the language strings.</p>]]></text>
-    </questiontext>
-    <generalfeedback format="html">
-      <text></text>
-    </generalfeedback>
-    <defaultgrade>1.0000000</defaultgrade>
-    <penalty>0.0000000</penalty>
-    <hidden>0</hidden>
-    <idnumber></idnumber>
-    <coderunnertype>undirected_graph</coderunnertype>
-    <prototypetype>1</prototypetype>
-    <allornothing>1</allornothing>
-    <penaltyregime>10, 20, ...</penaltyregime>
-    <precheck>0</precheck>
-    <hidecheck>0</hidecheck>
-    <showsource>0</showsource>
-    <answerboxlines>18</answerboxlines>
-    <answerboxcolumns>100</answerboxcolumns>
-    <answerpreload></answerpreload>
-    <globalextra></globalextra>
-    <useace>1</useace>
-    <resultcolumns></resultcolumns>
-    <template><![CDATA[import json
-
-student_answer = """{{ STUDENT_ANSWER | e('py') }}"""
-SEPARATOR = "#<ab@17943918#@>#"
-
-error_count = 0
-def error(s):
-    global error_count
-    print(s)
-    error_count += 1
-
-try:
-    graph_rep = json.loads(student_answer)
-    node_id_to_name_map = {}
-    for i, node in enumerate(graph_rep['nodes']):
-        name_stripped = node[0].strip()
-        node_id_to_name_map[i] = name_stripped if name_stripped != '' else ('#' + str(i))
-    #print("Nodes:", nodes)
-    edges = graph_rep['edges']
-    #print("Edges:", edges)
-    graph = {}
-    for node_id, node_name in sorted(node_id_to_name_map.items()):
-        edges = []
-        for id0, id1, edge_label, *loc in graph_rep['edges']:
-            label_stripped = edge_label.strip()
-            if id0 == node_id:
-                edges.append((node_id_to_name_map[id1], label_stripped))
-            elif id1 == node_id:
-                edges.append((node_id_to_name_map[id0], label_stripped))
-        edges.sort()
-        graph[node_name] = edges
-
-except json.JSONDecodeError as e:
-    raise Exception("Oops. Illegal graph received (exception {}). Please report (unless you did something silly yourself)".format(e))
-
-{% for TEST in TESTCASES %}
-{{ TEST.testcode }}
-{{ TEST.extra }}
-{% if not loop.last %}
-print(SEPARATOR)
-{% endif %}
-{% endfor %}]]></template>
-    <iscombinatortemplate>1</iscombinatortemplate>
-    <allowmultiplestdins>0</allowmultiplestdins>
-    <answer></answer>
-    <validateonsave>0</validateonsave>
-    <testsplitterre><![CDATA[|#<ab@17943918#@>#\n|ms]]></testsplitterre>
-    <language>python3</language>
-    <acelang></acelang>
-    <sandbox></sandbox>
-    <grader>EqualityGrader</grader>
-    <cputimelimitsecs></cputimelimitsecs>
-    <memlimitmb></memlimitmb>
-    <sandboxparams></sandboxparams>
-    <templateparams></templateparams>
-    <hoisttemplateparams>0</hoisttemplateparams>
-    <extractcodefromjson>1</extractcodefromjson>
-    <templateparamslang>twig</templateparamslang>
-    <templateparamsevalpertry>0</templateparamsevalpertry>
-    <templateparamsevald>{}</templateparamsevald>
-    <twigall>0</twigall>
-    <uiplugin>graph</uiplugin>
-    <uiparameters><![CDATA[{"isdirected": false, "isfsm": false}]]></uiparameters>
-    <attachments>0</attachments>
-    <attachmentsrequired>0</attachmentsrequired>
-    <maxfilesize>0</maxfilesize>
-    <filenamesregex></filenamesregex>
-    <filenamesexplain></filenamesexplain>
-    <displayfeedback>0</displayfeedback>
-    <giveupallowed>0</giveupallowed>
-    <prototypeextra></prototypeextra>
-    <testcases>
-    </testcases>
-  </question>
-
-<!-- question: 37506  -->
-  <question type="coderunner">
-    <name>
-      <text>BUILTIN_PROTOTYPE_nodejs</text>
-    </name>
-    <questiontext format="html">
-      <text><![CDATA[<p>Built-in prototypes are documented in the language strings.</p>]]></text>
-    </questiontext>
-    <generalfeedback format="html">
-      <text></text>
-    </generalfeedback>
-    <defaultgrade>1.0000000</defaultgrade>
-    <penalty>0.0000000</penalty>
-    <hidden>0</hidden>
-    <idnumber></idnumber>
-    <coderunnertype>nodejs</coderunnertype>
-    <prototypetype>1</prototypetype>
-    <allornothing>1</allornothing>
-    <penaltyregime>33.3, 66.7, ...</penaltyregime>
-    <precheck>0</precheck>
-    <hidecheck>0</hidecheck>
-    <showsource>0</showsource>
-    <answerboxlines>18</answerboxlines>
-    <answerboxcolumns>100</answerboxcolumns>
-    <answerpreload></answerpreload>
-    <globalextra></globalextra>
-    <useace>1</useace>
-    <resultcolumns></resultcolumns>
-    <template><![CDATA[{{ STUDENT_ANSWER }}
-
-var SEPARATOR = "#<ab@17943918#@>#";
-
-{% for TEST in TESTCASES %}
-{{ TEST.testcode }}
-{% if not loop.last %}
-console.log(SEPARATOR);
-{% endif %}
-{% endfor %}]]></template>
-    <iscombinatortemplate>1</iscombinatortemplate>
-    <allowmultiplestdins>0</allowmultiplestdins>
-    <answer></answer>
-    <validateonsave>0</validateonsave>
-    <testsplitterre><![CDATA[|#<ab@17943918#@>#\n|ms]]></testsplitterre>
-    <language>nodejs</language>
-    <acelang></acelang>
-    <sandbox></sandbox>
-    <grader>EqualityGrader</grader>
-    <cputimelimitsecs></cputimelimitsecs>
-    <memlimitmb>1000</memlimitmb>
-    <sandboxparams><![CDATA[{"sourcefilename": "__tester__.js"}]]></sandboxparams>
-    <templateparams></templateparams>
-    <hoisttemplateparams>0</hoisttemplateparams>
-    <extractcodefromjson>1</extractcodefromjson>
-    <templateparamslang>twig</templateparamslang>
-    <templateparamsevalpertry>0</templateparamsevalpertry>
-    <templateparamsevald></templateparamsevald>
-    <twigall>0</twigall>
-    <uiplugin>ace</uiplugin>
-    <uiparameters></uiparameters>
-    <attachments>0</attachments>
-    <attachmentsrequired>0</attachmentsrequired>
-    <maxfilesize>0</maxfilesize>
-    <filenamesregex></filenamesregex>
-    <filenamesexplain></filenamesexplain>
-    <displayfeedback>0</displayfeedback>
-    <giveupallowed>0</giveupallowed>
-    <prototypeextra></prototypeextra>
-    <testcases>
-    </testcases>
-  </question>
-
-<!-- question: 37507  -->
-  <question type="coderunner">
-    <name>
-      <text>BUILTIN_PROTOTYPE_python3_w_input</text>
-    </name>
-    <questiontext format="html">
-      <text><![CDATA[<p>Built-in prototypes are documented in the language strings.</p>]]></text>
-    </questiontext>
-    <generalfeedback format="html">
-      <text></text>
-    </generalfeedback>
-    <defaultgrade>1.0000000</defaultgrade>
-    <penalty>0.0000000</penalty>
-    <hidden>0</hidden>
-    <idnumber></idnumber>
-    <coderunnertype>python3_w_input</coderunnertype>
-    <prototypetype>1</prototypetype>
-    <allornothing>1</allornothing>
-    <penaltyregime>33.3, 66.7, ...</penaltyregime>
-    <precheck>0</precheck>
-    <hidecheck>0</hidecheck>
-    <showsource>0</showsource>
-    <answerboxlines>18</answerboxlines>
-    <answerboxcolumns>100</answerboxcolumns>
-    <answerpreload></answerpreload>
-    <globalextra></globalextra>
-    <useace>1</useace>
-    <resultcolumns></resultcolumns>
-    <template><![CDATA[__saved_input__ = input
-def input(prompt=''):
-    s = __saved_input__(prompt)
-    print(s)
-    return s
-
-{{ STUDENT_ANSWER }}
-SEPARATOR = "#<ab@17943918#@>#"
-
-{% for TEST in TESTCASES %}
-{{ TEST.testcode }}
-{% if not loop.last %}
-print(SEPARATOR)
-{% endif %}
-{% endfor %}]]></template>
-    <iscombinatortemplate>1</iscombinatortemplate>
-    <allowmultiplestdins>0</allowmultiplestdins>
-    <answer></answer>
-    <validateonsave>0</validateonsave>
-    <testsplitterre><![CDATA[|#<ab@17943918#@>#\n|ms]]></testsplitterre>
-    <language>python3</language>
-    <acelang></acelang>
-    <sandbox></sandbox>
-    <grader>EqualityGrader</grader>
-    <cputimelimitsecs></cputimelimitsecs>
-    <memlimitmb></memlimitmb>
-    <sandboxparams></sandboxparams>
-    <templateparams></templateparams>
-    <hoisttemplateparams>0</hoisttemplateparams>
-    <extractcodefromjson>1</extractcodefromjson>
-    <templateparamslang>twig</templateparamslang>
-    <templateparamsevalpertry>0</templateparamsevalpertry>
-    <templateparamsevald></templateparamsevald>
-    <twigall>0</twigall>
-    <uiplugin>ace</uiplugin>
-<<<<<<< HEAD
-    <uiparameters></uiparameters>
-    <attachments>0</attachments>
-    <attachmentsrequired>0</attachmentsrequired>
-    <maxfilesize>0</maxfilesize>
-    <filenamesregex></filenamesregex>
-    <filenamesexplain></filenamesexplain>
-    <displayfeedback>0</displayfeedback>
-    <giveupallowed>0</giveupallowed>
-    <prototypeextra></prototypeextra>
-=======
-    <testcases>
-    </testcases>
-  </question>
-
-<!-- question: 21117  -->
-  <question type="coderunner">
-    <name>
-      <text>BUILT_IN_PROTOTYPE_multilanguage</text>
-    </name>
-    <questiontext format="html">
-      <text><![CDATA[<p>Built-in prototypes are documented in the language strings.<br></p>]]></text>
-    </questiontext>
-    <generalfeedback format="html">
-      <text></text>
-    </generalfeedback>
-    <defaultgrade>1.0000000</defaultgrade>
-    <penalty>0.0000000</penalty>
-    <hidden>0</hidden>
-    <coderunnertype>multilanguage</coderunnertype>
-    <prototypetype>2</prototypetype>
-    <allornothing>1</allornothing>
-    <penaltyregime>10, 20, ...</penaltyregime>
-    <precheck>0</precheck>
-    <showsource>0</showsource>
-    <answerboxlines>18</answerboxlines>
-    <answerboxcolumns>100</answerboxcolumns>
-    <answerpreload></answerpreload>
     <useace>1</useace>
     <resultcolumns></resultcolumns>
     <template><![CDATA["""The template for a "write a program" question type that accepts answers
@@ -1667,12 +761,800 @@
     <grader>EqualityGrader</grader>
     <cputimelimitsecs></cputimelimitsecs>
     <memlimitmb>16000</memlimitmb>
-    <sandboxparams>{"numprocs": 50}</sandboxparams>
-    <templateparams></templateparams>
-    <hoisttemplateparams>0</hoisttemplateparams>
-    <twigall>0</twigall>
-    <uiplugin>ace</uiplugin>
->>>>>>> 7ba87a11
+    <sandboxparams><![CDATA[{"numprocs": 50}]]></sandboxparams>
+    <templateparams></templateparams>
+    <hoisttemplateparams>0</hoisttemplateparams>
+    <extractcodefromjson>1</extractcodefromjson>
+    <templateparamslang>twig</templateparamslang>
+    <templateparamsevalpertry>0</templateparamsevalpertry>
+    <templateparamsevald></templateparamsevald>
+    <twigall>0</twigall>
+    <uiplugin>ace</uiplugin>
+    <uiparameters></uiparameters>
+    <attachments>0</attachments>
+    <attachmentsrequired>0</attachmentsrequired>
+    <maxfilesize>0</maxfilesize>
+    <filenamesregex></filenamesregex>
+    <filenamesexplain></filenamesexplain>
+    <displayfeedback>0</displayfeedback>
+    <giveupallowed>0</giveupallowed>
+    <prototypeextra></prototypeextra>
+    <testcases>
+    </testcases>
+  </question>
+
+<!-- question: 37498  -->
+  <question type="coderunner">
+    <name>
+      <text>BUILT_IN_PROTOTYPE_octave_function</text>
+    </name>
+    <questiontext format="html">
+      <text>Built-in prototypes are documented in the language strings.</text>
+    </questiontext>
+    <generalfeedback format="html">
+      <text></text>
+    </generalfeedback>
+    <defaultgrade>1.0000000</defaultgrade>
+    <penalty>0.0000000</penalty>
+    <hidden>0</hidden>
+    <idnumber></idnumber>
+    <coderunnertype>octave_function</coderunnertype>
+    <prototypetype>1</prototypetype>
+    <allornothing>1</allornothing>
+    <penaltyregime>33.3, 66.7, ...</penaltyregime>
+    <precheck>0</precheck>
+    <hidecheck>0</hidecheck>
+    <showsource>0</showsource>
+    <answerboxlines>18</answerboxlines>
+    <answerboxcolumns>100</answerboxcolumns>
+    <answerpreload></answerpreload>
+    <globalextra></globalextra>
+    <useace>1</useace>
+    <resultcolumns></resultcolumns>
+    <template><![CDATA[1; % Dummy statement to make a script
+{{ STUDENT_ANSWER }}
+
+format free
+
+{% for TEST in TESTCASES %}
+{{ TEST.testcode }};
+{% if not loop.last %}
+disp('#<ab@17943918#@>#');
+{% endif %}
+{% endfor %}
+]]></template>
+    <iscombinatortemplate>1</iscombinatortemplate>
+    <allowmultiplestdins>0</allowmultiplestdins>
+    <answer></answer>
+    <validateonsave>0</validateonsave>
+    <testsplitterre><![CDATA[|#<ab@17943918#@>#\n|ms]]></testsplitterre>
+    <language>octave</language>
+    <acelang></acelang>
+    <sandbox></sandbox>
+    <grader>EqualityGrader</grader>
+    <cputimelimitsecs>3</cputimelimitsecs>
+    <memlimitmb>1000</memlimitmb>
+    <sandboxparams><![CDATA[{"sourcefilename": "prog"}]]></sandboxparams>
+    <templateparams></templateparams>
+    <hoisttemplateparams>0</hoisttemplateparams>
+    <extractcodefromjson>1</extractcodefromjson>
+    <templateparamslang>twig</templateparamslang>
+    <templateparamsevalpertry>0</templateparamsevalpertry>
+    <templateparamsevald></templateparamsevald>
+    <twigall>0</twigall>
+    <uiplugin>ace</uiplugin>
+    <uiparameters></uiparameters>
+    <attachments>0</attachments>
+    <attachmentsrequired>0</attachmentsrequired>
+    <maxfilesize>0</maxfilesize>
+    <filenamesregex></filenamesregex>
+    <filenamesexplain></filenamesexplain>
+    <displayfeedback>0</displayfeedback>
+    <giveupallowed>0</giveupallowed>
+    <prototypeextra></prototypeextra>
+    <testcases>
+    </testcases>
+  </question>
+
+<!-- question: 37499  -->
+  <question type="coderunner">
+    <name>
+      <text>BUILT_IN_PROTOTYPE_pascal_function</text>
+    </name>
+    <questiontext format="html">
+      <text>Built-in prototypes are documented in the language strings.</text>
+    </questiontext>
+    <generalfeedback format="html">
+      <text></text>
+    </generalfeedback>
+    <defaultgrade>1.0000000</defaultgrade>
+    <penalty>0.0000000</penalty>
+    <hidden>0</hidden>
+    <idnumber></idnumber>
+    <coderunnertype>pascal_function</coderunnertype>
+    <prototypetype>1</prototypetype>
+    <allornothing>1</allornothing>
+    <penaltyregime>33.3, 66.7, ...</penaltyregime>
+    <precheck>0</precheck>
+    <hidecheck>0</hidecheck>
+    <showsource>0</showsource>
+    <answerboxlines>18</answerboxlines>
+    <answerboxcolumns>100</answerboxcolumns>
+    <answerpreload></answerpreload>
+    <globalextra></globalextra>
+    <useace>1</useace>
+    <resultcolumns></resultcolumns>
+    <template>{{ STUDENT_ANSWER }}
+
+begin
+    {{ TEST.testcode }};
+end.
+</template>
+    <iscombinatortemplate>0</iscombinatortemplate>
+    <allowmultiplestdins>0</allowmultiplestdins>
+    <answer></answer>
+    <validateonsave>0</validateonsave>
+    <testsplitterre><![CDATA[|#<ab@17943918#@>#\n|ms]]></testsplitterre>
+    <language>pascal</language>
+    <acelang></acelang>
+    <sandbox></sandbox>
+    <grader>EqualityGrader</grader>
+    <cputimelimitsecs></cputimelimitsecs>
+    <memlimitmb></memlimitmb>
+    <sandboxparams></sandboxparams>
+    <templateparams></templateparams>
+    <hoisttemplateparams>0</hoisttemplateparams>
+    <extractcodefromjson>1</extractcodefromjson>
+    <templateparamslang>twig</templateparamslang>
+    <templateparamsevalpertry>0</templateparamsevalpertry>
+    <templateparamsevald></templateparamsevald>
+    <twigall>0</twigall>
+    <uiplugin>ace</uiplugin>
+    <uiparameters></uiparameters>
+    <attachments>0</attachments>
+    <attachmentsrequired>0</attachmentsrequired>
+    <maxfilesize>0</maxfilesize>
+    <filenamesregex></filenamesregex>
+    <filenamesexplain></filenamesexplain>
+    <displayfeedback>0</displayfeedback>
+    <giveupallowed>0</giveupallowed>
+    <prototypeextra></prototypeextra>
+    <testcases>
+    </testcases>
+  </question>
+
+<!-- question: 37500  -->
+  <question type="coderunner">
+    <name>
+      <text>BUILT_IN_PROTOTYPE_pascal_program</text>
+    </name>
+    <questiontext format="html">
+      <text>Built-in prototypes are documented in the language strings.</text>
+    </questiontext>
+    <generalfeedback format="html">
+      <text></text>
+    </generalfeedback>
+    <defaultgrade>1.0000000</defaultgrade>
+    <penalty>0.0000000</penalty>
+    <hidden>0</hidden>
+    <idnumber></idnumber>
+    <coderunnertype>pascal_program</coderunnertype>
+    <prototypetype>1</prototypetype>
+    <allornothing>1</allornothing>
+    <penaltyregime>33.3, 66.7, ...</penaltyregime>
+    <precheck>0</precheck>
+    <hidecheck>0</hidecheck>
+    <showsource>0</showsource>
+    <answerboxlines>18</answerboxlines>
+    <answerboxcolumns>100</answerboxcolumns>
+    <answerpreload></answerpreload>
+    <globalextra></globalextra>
+    <useace>1</useace>
+    <resultcolumns></resultcolumns>
+    <template>{{ STUDENT_ANSWER }}</template>
+    <iscombinatortemplate>0</iscombinatortemplate>
+    <allowmultiplestdins>0</allowmultiplestdins>
+    <answer></answer>
+    <validateonsave>0</validateonsave>
+    <testsplitterre></testsplitterre>
+    <language>pascal</language>
+    <acelang></acelang>
+    <sandbox></sandbox>
+    <grader>EqualityGrader</grader>
+    <cputimelimitsecs></cputimelimitsecs>
+    <memlimitmb></memlimitmb>
+    <sandboxparams></sandboxparams>
+    <templateparams></templateparams>
+    <hoisttemplateparams>0</hoisttemplateparams>
+    <extractcodefromjson>1</extractcodefromjson>
+    <templateparamslang>twig</templateparamslang>
+    <templateparamsevalpertry>0</templateparamsevalpertry>
+    <templateparamsevald></templateparamsevald>
+    <twigall>0</twigall>
+    <uiplugin>ace</uiplugin>
+    <uiparameters></uiparameters>
+    <attachments>0</attachments>
+    <attachmentsrequired>0</attachmentsrequired>
+    <maxfilesize>0</maxfilesize>
+    <filenamesregex></filenamesregex>
+    <filenamesexplain></filenamesexplain>
+    <displayfeedback>0</displayfeedback>
+    <giveupallowed>0</giveupallowed>
+    <prototypeextra></prototypeextra>
+    <testcases>
+    </testcases>
+  </question>
+
+<!-- question: 37501  -->
+  <question type="coderunner">
+    <name>
+      <text>BUILT_IN_PROTOTYPE_php</text>
+    </name>
+    <questiontext format="html">
+      <text>Built-in prototypes are documented in the language strings.</text>
+    </questiontext>
+    <generalfeedback format="html">
+      <text></text>
+    </generalfeedback>
+    <defaultgrade>1.0000000</defaultgrade>
+    <penalty>0.0000000</penalty>
+    <hidden>0</hidden>
+    <idnumber></idnumber>
+    <coderunnertype>php</coderunnertype>
+    <prototypetype>1</prototypetype>
+    <allornothing>1</allornothing>
+    <penaltyregime>33.3, 66.7, ...</penaltyregime>
+    <precheck>0</precheck>
+    <hidecheck>0</hidecheck>
+    <showsource>0</showsource>
+    <answerboxlines>18</answerboxlines>
+    <answerboxcolumns>100</answerboxcolumns>
+    <answerpreload></answerpreload>
+    <globalextra></globalextra>
+    <useace>1</useace>
+    <resultcolumns></resultcolumns>
+    <template><![CDATA[{{ STUDENT_ANSWER }}
+
+define('SEPARATOR', "#<ab@17943918#@>#\n");
+
+{% for TEST in TESTCASES %}
+{{ TEST.testcode }};
+{% if not loop.last %}
+echo SEPARATOR;
+{% endif %}
+{% endfor %}]]></template>
+    <iscombinatortemplate>1</iscombinatortemplate>
+    <allowmultiplestdins>0</allowmultiplestdins>
+    <answer></answer>
+    <validateonsave>0</validateonsave>
+    <testsplitterre><![CDATA[|#<ab@17943918#@>#\n|ms]]></testsplitterre>
+    <language>php</language>
+    <acelang></acelang>
+    <sandbox></sandbox>
+    <grader>EqualityGrader</grader>
+    <cputimelimitsecs></cputimelimitsecs>
+    <memlimitmb>500000</memlimitmb>
+    <sandboxparams></sandboxparams>
+    <templateparams></templateparams>
+    <hoisttemplateparams>0</hoisttemplateparams>
+    <extractcodefromjson>1</extractcodefromjson>
+    <templateparamslang>twig</templateparamslang>
+    <templateparamsevalpertry>0</templateparamsevalpertry>
+    <templateparamsevald></templateparamsevald>
+    <twigall>0</twigall>
+    <uiplugin>ace</uiplugin>
+    <uiparameters></uiparameters>
+    <attachments>0</attachments>
+    <attachmentsrequired>0</attachmentsrequired>
+    <maxfilesize>0</maxfilesize>
+    <filenamesregex></filenamesregex>
+    <filenamesexplain></filenamesexplain>
+    <displayfeedback>0</displayfeedback>
+    <giveupallowed>0</giveupallowed>
+    <prototypeextra></prototypeextra>
+    <testcases>
+    </testcases>
+  </question>
+
+<!-- question: 37502  -->
+  <question type="coderunner">
+    <name>
+      <text>BUILT_IN_PROTOTYPE_python2</text>
+    </name>
+    <questiontext format="html">
+      <text>Built-in prototypes are documented in the language strings.</text>
+    </questiontext>
+    <generalfeedback format="html">
+      <text></text>
+    </generalfeedback>
+    <defaultgrade>1.0000000</defaultgrade>
+    <penalty>0.0000000</penalty>
+    <hidden>0</hidden>
+    <idnumber></idnumber>
+    <coderunnertype>python2</coderunnertype>
+    <prototypetype>1</prototypetype>
+    <allornothing>1</allornothing>
+    <penaltyregime>33.3, 66.7, ...</penaltyregime>
+    <precheck>0</precheck>
+    <hidecheck>0</hidecheck>
+    <showsource>0</showsource>
+    <answerboxlines>18</answerboxlines>
+    <answerboxcolumns>100</answerboxcolumns>
+    <answerpreload></answerpreload>
+    <globalextra></globalextra>
+    <useace>1</useace>
+    <resultcolumns></resultcolumns>
+    <template><![CDATA[{{ STUDENT_ANSWER }}
+
+__student_answer__ = """{{ STUDENT_ANSWER | e('py') }}"""
+
+SEPARATOR = "#<ab@17943918#@>#"
+
+{% for TEST in TESTCASES %}
+{{ TEST.testcode }}
+{% if not loop.last %}
+print(SEPARATOR)
+{% endif %}
+{% endfor %}]]></template>
+    <iscombinatortemplate>1</iscombinatortemplate>
+    <allowmultiplestdins>0</allowmultiplestdins>
+    <answer></answer>
+    <validateonsave>0</validateonsave>
+    <testsplitterre><![CDATA[|#<ab@17943918#@>#\n|ms]]></testsplitterre>
+    <language>python2</language>
+    <acelang></acelang>
+    <sandbox></sandbox>
+    <grader>EqualityGrader</grader>
+    <cputimelimitsecs></cputimelimitsecs>
+    <memlimitmb></memlimitmb>
+    <sandboxparams></sandboxparams>
+    <templateparams></templateparams>
+    <hoisttemplateparams>0</hoisttemplateparams>
+    <extractcodefromjson>1</extractcodefromjson>
+    <templateparamslang>twig</templateparamslang>
+    <templateparamsevalpertry>0</templateparamsevalpertry>
+    <templateparamsevald></templateparamsevald>
+    <twigall>0</twigall>
+    <uiplugin>ace</uiplugin>
+    <uiparameters></uiparameters>
+    <attachments>0</attachments>
+    <attachmentsrequired>0</attachmentsrequired>
+    <maxfilesize>0</maxfilesize>
+    <filenamesregex></filenamesregex>
+    <filenamesexplain></filenamesexplain>
+    <displayfeedback>0</displayfeedback>
+    <giveupallowed>0</giveupallowed>
+    <prototypeextra></prototypeextra>
+    <testcases>
+    </testcases>
+  </question>
+
+<!-- question: 37503  -->
+  <question type="coderunner">
+    <name>
+      <text>BUILT_IN_PROTOTYPE_python3</text>
+    </name>
+    <questiontext format="html">
+      <text>Built-in prototypes are documented in the language strings.</text>
+    </questiontext>
+    <generalfeedback format="html">
+      <text></text>
+    </generalfeedback>
+    <defaultgrade>1.0000000</defaultgrade>
+    <penalty>0.0000000</penalty>
+    <hidden>0</hidden>
+    <idnumber></idnumber>
+    <coderunnertype>python3</coderunnertype>
+    <prototypetype>1</prototypetype>
+    <allornothing>1</allornothing>
+    <penaltyregime>33.3, 66.7, ...</penaltyregime>
+    <precheck>0</precheck>
+    <hidecheck>0</hidecheck>
+    <showsource>0</showsource>
+    <answerboxlines>18</answerboxlines>
+    <answerboxcolumns>100</answerboxcolumns>
+    <answerpreload></answerpreload>
+    <globalextra></globalextra>
+    <useace>1</useace>
+    <resultcolumns></resultcolumns>
+    <template><![CDATA[{{ STUDENT_ANSWER }}
+
+__student_answer__ = """{{ STUDENT_ANSWER | e('py') }}"""
+
+SEPARATOR = "#<ab@17943918#@>#"
+
+{% for TEST in TESTCASES %}
+{{ TEST.testcode }}
+{% if not loop.last %}
+print(SEPARATOR)
+{% endif %}
+{% endfor %}]]></template>
+    <iscombinatortemplate>1</iscombinatortemplate>
+    <allowmultiplestdins>0</allowmultiplestdins>
+    <answer></answer>
+    <validateonsave>0</validateonsave>
+    <testsplitterre><![CDATA[|#<ab@17943918#@>#\n|ms]]></testsplitterre>
+    <language>python3</language>
+    <acelang></acelang>
+    <sandbox></sandbox>
+    <grader>EqualityGrader</grader>
+    <cputimelimitsecs></cputimelimitsecs>
+    <memlimitmb></memlimitmb>
+    <sandboxparams></sandboxparams>
+    <templateparams></templateparams>
+    <hoisttemplateparams>0</hoisttemplateparams>
+    <extractcodefromjson>1</extractcodefromjson>
+    <templateparamslang>twig</templateparamslang>
+    <templateparamsevalpertry>0</templateparamsevalpertry>
+    <templateparamsevald></templateparamsevald>
+    <twigall>0</twigall>
+    <uiplugin>ace</uiplugin>
+    <uiparameters></uiparameters>
+    <attachments>0</attachments>
+    <attachmentsrequired>0</attachmentsrequired>
+    <maxfilesize>0</maxfilesize>
+    <filenamesregex></filenamesregex>
+    <filenamesexplain></filenamesexplain>
+    <displayfeedback>0</displayfeedback>
+    <giveupallowed>0</giveupallowed>
+    <prototypeextra></prototypeextra>
+    <testcases>
+    </testcases>
+  </question>
+
+<!-- question: 37504  -->
+  <question type="coderunner">
+    <name>
+      <text>BUILT_IN_PROTOTYPE_sql</text>
+    </name>
+    <questiontext format="html">
+      <text>Built-in prototypes are documented in the language strings.</text>
+    </questiontext>
+    <generalfeedback format="html">
+      <text></text>
+    </generalfeedback>
+    <defaultgrade>1.0000000</defaultgrade>
+    <penalty>0.0000000</penalty>
+    <hidden>0</hidden>
+    <idnumber></idnumber>
+    <coderunnertype>sql</coderunnertype>
+    <prototypetype>1</prototypetype>
+    <allornothing>1</allornothing>
+    <penaltyregime>10, 20, ...</penaltyregime>
+    <precheck>0</precheck>
+    <hidecheck>0</hidecheck>
+    <showsource>0</showsource>
+    <answerboxlines>18</answerboxlines>
+    <answerboxcolumns>100</answerboxcolumns>
+    <answerpreload></answerpreload>
+    <globalextra></globalextra>
+    <useace>1</useace>
+    <resultcolumns></resultcolumns>
+    <template><![CDATA[import subprocess, os, shutil
+
+# Use Twig to get students answer and the columnwidth template parameter
+student_answer = """{{ STUDENT_ANSWER | e('py') }}""".rstrip()
+column_widths = []
+{% for width in QUESTION.parameters.columnwidths %}
+column_widths.append({{width}})
+{% endfor %}
+
+if not student_answer.endswith(';'):
+    student_answer = student_answer + ';'
+db_files = [fname for fname in os.listdir() if fname.endswith('.db')]
+if len(db_files) == 0:
+    raise Exception("No DB files found!")
+elif len(db_files) == 1:
+    db_working = db_files[0][:-3]  # Strip .db extension
+else:
+    raise Exception("Multiple DB files not implemented yet, sorry!")
+
+SEPARATOR = "#<ab@17943918#@>#"
+controls = [".mode column", ".headers on"]
+if column_widths: # Add column width specifiers if given
+    controls.append(".width " + ' '.join(str(width) for width in column_widths))
+prelude = '\n'.join(controls) + '\n'
+
+{% for TEST in TESTCASES %}
+shutil.copyfile(db_files[0], db_working)  # Copy clean writeable db file
+testcode = """{{ TEST.testcode | e('py') }}"""
+extra = """{{ TEST.extra | e('py') }}"""
+code_to_run = '\n'.join([prelude, extra, student_answer, testcode])
+with open('commands', 'w') as sqlite_commands:
+    sqlite_commands.write(code_to_run)
+
+with open('commands') as cmd_input:
+    text_input = cmd_input.read()
+    try:
+        output = subprocess.check_output(['sqlite3', db_working], input=text_input,
+                 universal_newlines=True)
+        print(output)
+    except Exception as e:
+        raise Exception("sqlite3 error: " + str(e))
+
+{% if not loop.last %}
+print(SEPARATOR)
+{% endif %}
+{% endfor %}]]></template>
+    <iscombinatortemplate>1</iscombinatortemplate>
+    <allowmultiplestdins>0</allowmultiplestdins>
+    <answer></answer>
+    <validateonsave>0</validateonsave>
+    <testsplitterre><![CDATA[|#<ab@17943918#@>#\n|ms]]></testsplitterre>
+    <language>python3</language>
+    <acelang>sql</acelang>
+    <sandbox></sandbox>
+    <grader>EqualityGrader</grader>
+    <cputimelimitsecs></cputimelimitsecs>
+    <memlimitmb>500</memlimitmb>
+    <sandboxparams></sandboxparams>
+    <templateparams></templateparams>
+    <hoisttemplateparams>0</hoisttemplateparams>
+    <extractcodefromjson>1</extractcodefromjson>
+    <templateparamslang>twig</templateparamslang>
+    <templateparamsevalpertry>0</templateparamsevalpertry>
+    <templateparamsevald></templateparamsevald>
+    <twigall>0</twigall>
+    <uiplugin>ace</uiplugin>
+    <uiparameters></uiparameters>
+    <attachments>0</attachments>
+    <attachmentsrequired>0</attachmentsrequired>
+    <maxfilesize>0</maxfilesize>
+    <filenamesregex></filenamesregex>
+    <filenamesexplain></filenamesexplain>
+    <displayfeedback>0</displayfeedback>
+    <giveupallowed>0</giveupallowed>
+    <prototypeextra></prototypeextra>
+    <testcases>
+    </testcases>
+  </question>
+
+<!-- question: 37526  -->
+  <question type="coderunner">
+    <name>
+      <text>BUILT_IN_PROTOTYPE_undirected_graph</text>
+    </name>
+    <questiontext format="html">
+      <text><![CDATA[<p>Built-in prototypes are documented in the language strings.</p>]]></text>
+    </questiontext>
+    <generalfeedback format="html">
+      <text></text>
+    </generalfeedback>
+    <defaultgrade>1.0000000</defaultgrade>
+    <penalty>0.0000000</penalty>
+    <hidden>0</hidden>
+    <idnumber></idnumber>
+    <coderunnertype>undirected_graph</coderunnertype>
+    <prototypetype>1</prototypetype>
+    <allornothing>1</allornothing>
+    <penaltyregime>10, 20, ...</penaltyregime>
+    <precheck>0</precheck>
+    <hidecheck>0</hidecheck>
+    <showsource>0</showsource>
+    <answerboxlines>18</answerboxlines>
+    <answerboxcolumns>100</answerboxcolumns>
+    <answerpreload></answerpreload>
+    <globalextra></globalextra>
+    <useace>1</useace>
+    <resultcolumns></resultcolumns>
+    <template><![CDATA[import json
+
+student_answer = """{{ STUDENT_ANSWER | e('py') }}"""
+SEPARATOR = "#<ab@17943918#@>#"
+
+error_count = 0
+def error(s):
+    global error_count
+    print(s)
+    error_count += 1
+
+try:
+    graph_rep = json.loads(student_answer)
+    node_id_to_name_map = {}
+    for i, node in enumerate(graph_rep['nodes']):
+        name_stripped = node[0].strip()
+        node_id_to_name_map[i] = name_stripped if name_stripped != '' else ('#' + str(i))
+    #print("Nodes:", nodes)
+    edges = graph_rep['edges']
+    #print("Edges:", edges)
+    graph = {}
+    for node_id, node_name in sorted(node_id_to_name_map.items()):
+        edges = []
+        for id0, id1, edge_label, *loc in graph_rep['edges']:
+            label_stripped = edge_label.strip()
+            if id0 == node_id:
+                edges.append((node_id_to_name_map[id1], label_stripped))
+            elif id1 == node_id:
+                edges.append((node_id_to_name_map[id0], label_stripped))
+        edges.sort()
+        graph[node_name] = edges
+
+except json.JSONDecodeError as e:
+    raise Exception("Oops. Illegal graph received (exception {}). Please report (unless you did something silly yourself)".format(e))
+
+{% for TEST in TESTCASES %}
+{{ TEST.testcode }}
+{{ TEST.extra }}
+{% if not loop.last %}
+print(SEPARATOR)
+{% endif %}
+{% endfor %}]]></template>
+    <iscombinatortemplate>1</iscombinatortemplate>
+    <allowmultiplestdins>0</allowmultiplestdins>
+    <answer></answer>
+    <validateonsave>0</validateonsave>
+    <testsplitterre><![CDATA[|#<ab@17943918#@>#\n|ms]]></testsplitterre>
+    <language>python3</language>
+    <acelang></acelang>
+    <sandbox></sandbox>
+    <grader>EqualityGrader</grader>
+    <cputimelimitsecs></cputimelimitsecs>
+    <memlimitmb></memlimitmb>
+    <sandboxparams></sandboxparams>
+    <templateparams></templateparams>
+    <hoisttemplateparams>0</hoisttemplateparams>
+    <extractcodefromjson>1</extractcodefromjson>
+    <templateparamslang>twig</templateparamslang>
+    <templateparamsevalpertry>0</templateparamsevalpertry>
+    <templateparamsevald>{}</templateparamsevald>
+    <twigall>0</twigall>
+    <uiplugin>graph</uiplugin>
+    <uiparameters><![CDATA[{"isdirected": false, "isfsm": false}]]></uiparameters>
+    <attachments>0</attachments>
+    <attachmentsrequired>0</attachmentsrequired>
+    <maxfilesize>0</maxfilesize>
+    <filenamesregex></filenamesregex>
+    <filenamesexplain></filenamesexplain>
+    <displayfeedback>0</displayfeedback>
+    <giveupallowed>0</giveupallowed>
+    <prototypeextra></prototypeextra>
+    <testcases>
+    </testcases>
+  </question>
+
+<!-- question: 37506  -->
+  <question type="coderunner">
+    <name>
+      <text>BUILTIN_PROTOTYPE_nodejs</text>
+    </name>
+    <questiontext format="html">
+      <text><![CDATA[<p>Built-in prototypes are documented in the language strings.</p>]]></text>
+    </questiontext>
+    <generalfeedback format="html">
+      <text></text>
+    </generalfeedback>
+    <defaultgrade>1.0000000</defaultgrade>
+    <penalty>0.0000000</penalty>
+    <hidden>0</hidden>
+    <idnumber></idnumber>
+    <coderunnertype>nodejs</coderunnertype>
+    <prototypetype>1</prototypetype>
+    <allornothing>1</allornothing>
+    <penaltyregime>33.3, 66.7, ...</penaltyregime>
+    <precheck>0</precheck>
+    <hidecheck>0</hidecheck>
+    <showsource>0</showsource>
+    <answerboxlines>18</answerboxlines>
+    <answerboxcolumns>100</answerboxcolumns>
+    <answerpreload></answerpreload>
+    <globalextra></globalextra>
+    <useace>1</useace>
+    <resultcolumns></resultcolumns>
+    <template><![CDATA[{{ STUDENT_ANSWER }}
+
+var SEPARATOR = "#<ab@17943918#@>#";
+
+{% for TEST in TESTCASES %}
+{{ TEST.testcode }}
+{% if not loop.last %}
+console.log(SEPARATOR);
+{% endif %}
+{% endfor %}]]></template>
+    <iscombinatortemplate>1</iscombinatortemplate>
+    <allowmultiplestdins>0</allowmultiplestdins>
+    <answer></answer>
+    <validateonsave>0</validateonsave>
+    <testsplitterre><![CDATA[|#<ab@17943918#@>#\n|ms]]></testsplitterre>
+    <language>nodejs</language>
+    <acelang></acelang>
+    <sandbox></sandbox>
+    <grader>EqualityGrader</grader>
+    <cputimelimitsecs></cputimelimitsecs>
+    <memlimitmb>1000</memlimitmb>
+    <sandboxparams><![CDATA[{"sourcefilename": "__tester__.js"}]]></sandboxparams>
+    <templateparams></templateparams>
+    <hoisttemplateparams>0</hoisttemplateparams>
+    <extractcodefromjson>1</extractcodefromjson>
+    <templateparamslang>twig</templateparamslang>
+    <templateparamsevalpertry>0</templateparamsevalpertry>
+    <templateparamsevald></templateparamsevald>
+    <twigall>0</twigall>
+    <uiplugin>ace</uiplugin>
+    <uiparameters></uiparameters>
+    <attachments>0</attachments>
+    <attachmentsrequired>0</attachmentsrequired>
+    <maxfilesize>0</maxfilesize>
+    <filenamesregex></filenamesregex>
+    <filenamesexplain></filenamesexplain>
+    <displayfeedback>0</displayfeedback>
+    <giveupallowed>0</giveupallowed>
+    <prototypeextra></prototypeextra>
+    <testcases>
+    </testcases>
+  </question>
+
+<!-- question: 37507  -->
+  <question type="coderunner">
+    <name>
+      <text>BUILTIN_PROTOTYPE_python3_w_input</text>
+    </name>
+    <questiontext format="html">
+      <text><![CDATA[<p>Built-in prototypes are documented in the language strings.</p>]]></text>
+    </questiontext>
+    <generalfeedback format="html">
+      <text></text>
+    </generalfeedback>
+    <defaultgrade>1.0000000</defaultgrade>
+    <penalty>0.0000000</penalty>
+    <hidden>0</hidden>
+    <idnumber></idnumber>
+    <coderunnertype>python3_w_input</coderunnertype>
+    <prototypetype>1</prototypetype>
+    <allornothing>1</allornothing>
+    <penaltyregime>33.3, 66.7, ...</penaltyregime>
+    <precheck>0</precheck>
+    <hidecheck>0</hidecheck>
+    <showsource>0</showsource>
+    <answerboxlines>18</answerboxlines>
+    <answerboxcolumns>100</answerboxcolumns>
+    <answerpreload></answerpreload>
+    <globalextra></globalextra>
+    <useace>1</useace>
+    <resultcolumns></resultcolumns>
+    <template><![CDATA[__saved_input__ = input
+def input(prompt=''):
+    s = __saved_input__(prompt)
+    print(s)
+    return s
+
+{{ STUDENT_ANSWER }}
+SEPARATOR = "#<ab@17943918#@>#"
+
+{% for TEST in TESTCASES %}
+{{ TEST.testcode }}
+{% if not loop.last %}
+print(SEPARATOR)
+{% endif %}
+{% endfor %}]]></template>
+    <iscombinatortemplate>1</iscombinatortemplate>
+    <allowmultiplestdins>0</allowmultiplestdins>
+    <answer></answer>
+    <validateonsave>0</validateonsave>
+    <testsplitterre><![CDATA[|#<ab@17943918#@>#\n|ms]]></testsplitterre>
+    <language>python3</language>
+    <acelang></acelang>
+    <sandbox></sandbox>
+    <grader>EqualityGrader</grader>
+    <cputimelimitsecs></cputimelimitsecs>
+    <memlimitmb></memlimitmb>
+    <sandboxparams></sandboxparams>
+    <templateparams></templateparams>
+    <hoisttemplateparams>0</hoisttemplateparams>
+    <extractcodefromjson>1</extractcodefromjson>
+    <templateparamslang>twig</templateparamslang>
+    <templateparamsevalpertry>0</templateparamsevalpertry>
+    <templateparamsevald></templateparamsevald>
+    <twigall>0</twigall>
+    <uiplugin>ace</uiplugin>
+    <uiparameters></uiparameters>
+    <attachments>0</attachments>
+    <attachmentsrequired>0</attachmentsrequired>
+    <maxfilesize>0</maxfilesize>
+    <filenamesregex></filenamesregex>
+    <filenamesexplain></filenamesexplain>
+    <displayfeedback>0</displayfeedback>
+    <giveupallowed>0</giveupallowed>
+    <prototypeextra></prototypeextra>
     <testcases>
     </testcases>
   </question>
