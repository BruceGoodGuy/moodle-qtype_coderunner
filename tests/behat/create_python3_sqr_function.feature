@qtype @qtype_coderunner @javascript
Feature: Create a CodeRunner question (the sqr function example)
  In order to test my students' programming ability
  As a teacher
  I need to create a new CodeRunner question

  Background:
    Given the following "users" exist:
      | username | firstname | lastname | email            |
      | teacher1 | Teacher   | 1        | teacher1@asd.com |
    And the following "courses" exist:
      | fullname | shortname | category |
      | Course 1 | C1        | 0        |
    And the following "course enrolments" exist:
      | user     | course | role           |
      | teacher1 | C1     | editingteacher |
    And I log in as "teacher1"
<<<<<<< HEAD
    And I follow "C1"
=======
    And I follow "Course 1"
    And I navigate to "Question bank" node in "Course administration"
>>>>>>> ca38e2d9

  Scenario: As a teacher, I create a Python3 sqr(n) -> n**2 function CodeRunner question
    When I add a "CodeRunner" question filling the form with:
      | id_coderunnertype | python3                 |
      | name              | sqr acceptance question |
      | id_useace         |                         |
      | id_answer         | def sqr(n): return n    |
      | id_validateonsave | 1                       |
      | id_answerboxlines | 3                       |
      | id_questiontext   | Write a sqr function    |
      | id_testcode_0     | print(sqr(-7))          |
      | id_expected_0     | 49                      |
      | id_testcode_1     | print(sqr(11))          |
      | id_expected_1     | 121                     |
    Then I should see "Failed 2 test(s)"
    And I should see "First failing test"
    And I should see "Got"

    When I set the field "id_answer" to "def sqr(n): return n * n"
    And I press "id_submitbutton"
    Then I should not see "Save changes"
    And I should not see "Write a sqr function"
    And I should see "sqr acceptance question"

    When I click on "Edit" "link" in the "sqr acceptance question" "table_row"
    And I set the field "id_customise" to "1"
    And I set the field "id_iscombinatortemplate" to "1"

    # Set up a standard combinator template
    And I set the field "id_template" to:
      """
      {{ STUDENT_ANSWER }}
      SEPARATOR = '#<ab@17943918#@>#'
      {% for TEST in TESTCASES %}
      {{TEST.testcode}}
      {% if not loop.last %}
      print(SEPARATOR)
      {% endif %}
      {% endfor %}
      """
    And I press "id_submitbutton"
    And I should not see "Write a sqr function"
    And I should see "sqr acceptance question"<|MERGE_RESOLUTION|>--- conflicted
+++ resolved
@@ -15,12 +15,8 @@
       | user     | course | role           |
       | teacher1 | C1     | editingteacher |
     And I log in as "teacher1"
-<<<<<<< HEAD
-    And I follow "C1"
-=======
     And I follow "Course 1"
     And I navigate to "Question bank" node in "Course administration"
->>>>>>> ca38e2d9
 
   Scenario: As a teacher, I create a Python3 sqr(n) -> n**2 function CodeRunner question
     When I add a "CodeRunner" question filling the form with:
