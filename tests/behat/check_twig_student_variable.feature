@qtype @qtype_coderunner @javascript @studentvariabletest
Feature: Check the STUDENT Twig variable allows access to current username in CodeRunner
  To check the STUDENT Twig variable works
  As a teacher
  I should be able to write a function that prints my username it should be marked right

  Background:
    Given the following "users" exist:
      | username | firstname | lastname | email            |
      | teacher1 | Teacher   | 1        | teacher1@asd.com |
    And the following "courses" exist:
      | fullname | shortname | category |
      | Course 1 | C1        | 0        |
    And the following "course enrolments" exist:
      | user     | course | role           |
      | teacher1 | C1     | editingteacher |
    And the following "question categories" exist:
      | contextlevel | reference | name           |
      | Course       | C1        | Test questions |
    And I log in as "teacher1"
<<<<<<< HEAD
    And I follow "C1"
    And I follow "Question bank"
=======
    And I follow "Course 1"
    And I navigate to "Question bank" node in "Course administration"
>>>>>>> ca38e2d9
    And I add a "CodeRunner" question filling the form with:
      | id_coderunnertype       | python3                                    |
      | id_customise            | 1                                          |
      | id_name                 | STUDENT variable                           |
      | id_questiontext         | Student answer is actually ignored!        |
      | id_useace               |                                            |
      | id_answerboxlines       | 5                                          |
      | id_validateonsave       | 0                                          |
      | id_template             | print("{{STUDENT.username}}" == "teacher1")|
      | id_iscombinatortemplate | 0                                          |
      | id_testcode_0           | # This isn't used                          |
      | id_expected_0           | True                                       |
    
  Scenario: Preview the STUDENT variable function question and check it is marked right in CodeRunner
    When I click on "Preview" "link" in the "STUDENT variable" "table_row"
    And I switch to "questionpreview" window
    And I set the field with xpath "//textarea[contains(@name, 'answer')]" to "blah blah blah"
    And I press "Check"
    And I should see "Passed all tests!"


<|MERGE_RESOLUTION|>--- conflicted
+++ resolved
@@ -18,13 +18,8 @@
       | contextlevel | reference | name           |
       | Course       | C1        | Test questions |
     And I log in as "teacher1"
-<<<<<<< HEAD
-    And I follow "C1"
-    And I follow "Question bank"
-=======
     And I follow "Course 1"
     And I navigate to "Question bank" node in "Course administration"
->>>>>>> ca38e2d9
     And I add a "CodeRunner" question filling the form with:
       | id_coderunnertype       | python3                                    |
       | id_customise            | 1                                          |
