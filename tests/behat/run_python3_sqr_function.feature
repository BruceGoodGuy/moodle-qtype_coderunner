@qtype @qtype_coderunner @javascript @sqrfunctests
Feature: Preview the Python 3 sqr function CodeRunner question
  To check the CodeRunner questions I created work
  As a teacher
  I must be able to preview them

  Background:
    Given the following "users" exist:
      | username | firstname | lastname | email            |
      | teacher1 | Teacher   | 1        | teacher1@asd.com |
    And the following "courses" exist:
      | fullname | shortname | category |
      | Course 1 | C1        | 0        |
    And the following "course enrolments" exist:
      | user     | course | role           |
      | teacher1 | C1     | editingteacher |
    And the following "question categories" exist:
      | contextlevel | reference | name           |
      | Course       | C1        | Test questions |
    And the following "questions" exist:
      | questioncategory | qtype      | name            |
      | Test questions   | coderunner | Square function |
    And I log in as "teacher1"
<<<<<<< HEAD
    And I follow "C1"
    And I follow "Question bank"
=======
    And I follow "Course 1"
    And I navigate to "Question bank" node in "Course administration"
>>>>>>> ca38e2d9
    
  Scenario: Preview the Python3 sqr function CodeRunner question and get it right
    When I click on "Preview" "link" in the "Square function" "table_row"
    And I switch to "questionpreview" window
    And I set the field with xpath "//textarea[contains(@name, 'answer')]" to "def sqr(n): return n * n"
    And I press "Check"
    Then the following should exist in the "coderunner-test-results" table:
      | Test           |
      | print(sqr(11)) |
      | print(sqr(-7)) |
    And "print(sqr(11))" row "Expected" column of "coderunner-test-results" table should contain "121"
    And "print(sqr(11))" row "Got" column of "coderunner-test-results" table should contain "121"
    And I should see "Passed all tests!"
    And I should not see "Show differences"
    And I should see "Marks for this submission: 31.00/31.00"

  Scenario: Preview the Python3 sqr function CodeRunner question and submit syntactically invalid answer
    When I click on "Preview" "link" in the "Square function" "table_row"
    And I switch to "questionpreview" window
    And I set the field with xpath "//textarea[contains(@name, 'answer')]" to "def sqr(n); return n * n"
    And I press "Check"
    And I should see "Marks for this submission: 0.00/31.00"

  Scenario: Preview the Python3 sqr function CodeRunner question and get it wrong
    When I click on "Preview" "link" in the "Square function" "table_row"
    And I switch to "questionpreview" window
    And I set the field with xpath "//textarea[contains(@name, 'answer')]" to "def sqr(n): return n * n * n"
    And I press "Check"
    Then the following should exist in the "coderunner-test-results" table:
      | Test           |
      | print(sqr(11)) |
      | print(sqr(-7)) |

    And "print(sqr(11))" row "Expected" column of "coderunner-test-results" table should contain "121"
    And "print(sqr(11))" row "Got" column of "coderunner-test-results" table should contain "1331"
    And I should see "Some hidden test cases failed, too."
    And I should see "Marks for this submission: 3.00/31.00"<|MERGE_RESOLUTION|>--- conflicted
+++ resolved
@@ -21,13 +21,8 @@
       | questioncategory | qtype      | name            |
       | Test questions   | coderunner | Square function |
     And I log in as "teacher1"
-<<<<<<< HEAD
-    And I follow "C1"
-    And I follow "Question bank"
-=======
     And I follow "Course 1"
     And I navigate to "Question bank" node in "Course administration"
->>>>>>> ca38e2d9
     
   Scenario: Preview the Python3 sqr function CodeRunner question and get it right
     When I click on "Preview" "link" in the "Square function" "table_row"
