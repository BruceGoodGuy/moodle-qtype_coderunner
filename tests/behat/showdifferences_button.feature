--- conflicted
+++ resolved
@@ -18,13 +18,8 @@
       | contextlevel | reference | questioncategory | name          |
       | Course       | C1        | Top              | Behat Testing |
     And I log in as "teacher1"
-<<<<<<< HEAD
-    And I follow "C1"
-    And I follow "Question bank"
-=======
     And I follow "Course 1"
     And I navigate to "Question bank" node in "Course administration"
->>>>>>> ca38e2d9
     And I add a "CodeRunner" question filling the form with:
       | id_coderunnertype | python3                 |
       | name              | sqr acceptance question |
