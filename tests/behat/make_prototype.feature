@qtype @qtype_coderunner @javascript @prototypetests
Feature: make_prototype
  In order to to create more sophisticated CodeRunner questions
  As a teacher
  I must be able to create new question templates

  Background:
    Given the following "users" exist:
      | username | firstname | lastname | email            |
      | teacher1 | Teacher   | 1        | teacher1@asd.com |
    And the following "courses" exist:
      | fullname | shortname | category |
      | Course 1 | C1        | 0        |
    And the following "course enrolments" exist:
      | user     | course | role           |
      | teacher1 | C1     | editingteacher |
    And the following "question categories" exist:
      | contextlevel | reference | questioncategory | name          |
      | Course       | C1        | Top              | Behat Testing |
    And I log in as "teacher1"
<<<<<<< HEAD
    And I follow "C1"
    And I follow "Question bank"
=======
    And I follow "Course 1"
    And I navigate to "Question bank" node in "Course administration"
>>>>>>> ca38e2d9
    # Hack - add question first, then edit it, to avoid ace editor messing up
    # the setting of textareas. [I can't figure out how to fill them in if
    # Ace is running.]
    # Also, have to set a global variable behattesting to suppress normal
    # module.js autoindent.
    And I add a "CodeRunner" question filling the form with:
      | id_coderunnertype | python3                  |
      | name              | PROTOTYPE_test_prototype |
      | id_questiontext   | Dummy question text      |
      | id_useace         |                          |
      | id_testcode_0     | Dummy test code          |
    And I click on "a[title='Edit']" "css_element"
    And I ok any confirm dialogs
    And I set the field "id_customise" to "1"
    And I set CodeRunner behat testing flag
    And I set the field "id_iscombinatortemplate" to "0"
    And I set the field "id_template" to:
      """
      {{STUDENT_ANSWER}}

      print({{TEST.testcode}})
      """
    # Hack to scroll window into right place follows
    And I set the field "Question name" to "prototype acceptance question"

    And I click on "a[aria-controls='id_advancedcustomisationheader']" "css_element"
    And I set the field "prototypetype" to "Yes (user defined)"
    And I set the field "typename" to "python3_test_prototype"
    And I press "id_submitbutton"

    # Now try to add a new question of type python3_test_prototype
    And I add a "CodeRunner" question filling the form with:
      | id_coderunnertype | python3_test_prototype            |
      | name              | Prototype tester                  |
      | id_questiontext   | Write the inevitable sqr function |
      | id_useace         |                                   |
      | id_testcode_0     | sqr(-11)                          |
      | id_expected_0     | 121                               |
      | id_testcode_1     | sqr(9)                            |
      | id_expected_1     | 81                                |

  Scenario: As a teacher, I get marked right (using combinator template) if I submit a correct answer to a CodeRunner question
    When I click on "table#categoryquestions tr.r1 a[title='Preview']" "css_element"
    And I switch to "questionpreview" window
    And I set the field "id_behaviour" to "Adaptive mode"
    And I press "Start again with these options"
    And I set the field with xpath "//textarea[contains(@name, 'answer')]" to "def sqr(n): return n * n"
    And I press "Check"
    Then I should see "Passed all tests!"
    And I should not see "Show differences"
    And I should see "Marks for this submission: 1.00/1.00"<|MERGE_RESOLUTION|>--- conflicted
+++ resolved
@@ -18,13 +18,8 @@
       | contextlevel | reference | questioncategory | name          |
       | Course       | C1        | Top              | Behat Testing |
     And I log in as "teacher1"
-<<<<<<< HEAD
-    And I follow "C1"
-    And I follow "Question bank"
-=======
     And I follow "Course 1"
     And I navigate to "Question bank" node in "Course administration"
->>>>>>> ca38e2d9
     # Hack - add question first, then edit it, to avoid ace editor messing up
     # the setting of textareas. [I can't figure out how to fill them in if
     # Ace is running.]
