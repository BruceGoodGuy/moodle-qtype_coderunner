--- conflicted
+++ resolved
@@ -393,11 +393,6 @@
                 $this->get_contains_general_feedback_expectation($q));
         $this->assertEquals('Attempt finished submitting: def sqr(n): return n * n',
                 $qa->summarise_action($qa->get_last_step()));
-<<<<<<< HEAD
-        // $this->assertEquals('Attempt finished submitting: def sqr(n): return n * n',
-        // $qa->summarise_action($qa->get_last_step()));
-=======
->>>>>>> 8a6582b5
     }
 
     public function test_stop_button_always_never_answered() {
@@ -514,11 +509,6 @@
                 $this->get_contains_general_feedback_expectation($q));
         $this->assertEquals('Attempt finished submitting: wrong',
                 $qa->summarise_action($qa->get_last_step()));
-<<<<<<< HEAD
-        // $this->assertEquals('Attempt finished submitting: wrong',
-        // $qa->summarise_action($qa->get_last_step()));
-=======
->>>>>>> 8a6582b5
 
         // Also check what happens in Quiz deferred feedback mode, when all the quiz display
         // options are false, but the question is set to override that.
@@ -572,11 +562,6 @@
                 $this->get_contains_general_feedback_expectation($q));
         $this->assertEquals('Attempt finished submitting: def sqr(n): return 2 * n',
                 $qa->summarise_action($qa->get_last_step()));
-<<<<<<< HEAD
-        // $this->assertEquals('Attempt finished submitting: def sqr(n): return 2 * n',
-        // $qa->summarise_action($qa->get_last_step()));
-=======
->>>>>>> 8a6582b5
     }
 
     protected function get_contains_stop_button_expectation($enabled = null): question_contains_tag_with_attributes {
